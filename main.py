import argparse
import os
import re
import shutil
import subprocess
import sys
from importlib.util import find_spec
from threading import Thread

from fooocus_api_version import version
from fooocusapi.repositories_versions import fooocus_commit_hash
sys.path.append(os.path.dirname(os.path.realpath(__file__)))


print('[System ARGV] ' + str(sys.argv))

os.environ["PYTORCH_ENABLE_MPS_FALLBACK"] = "1"
os.environ["PYTORCH_MPS_HIGH_WATERMARK_RATIO"] = "0.0"

python = sys.executable
default_command_live = True
index_url = os.environ.get('INDEX_URL', "")
re_requirement = re.compile(r"\s*([-_a-zA-Z0-9]+)\s*(?:==\s*([-+_.a-zA-Z0-9]+))?\s*")

fooocus_name = 'Fooocus'

fooocus_gitee_repo = 'https://gitee.com/mirrors/fooocus'
fooocus_github_repo = 'https://github.com/lllyasviel/Fooocus'

modules_path = os.path.dirname(os.path.realpath(__file__))
script_path = modules_path
dir_repos = "repositories"


# This function was copied from [Fooocus](https://github.com/lllyasviel/Fooocus) repository.
def onerror(func, path, exc_info):
    import stat
    if not os.access(path, os.W_OK):
        os.chmod(path, stat.S_IWUSR)
        func(path)
    else:
        raise 'Failed to invoke "shutil.rmtree", git management failed.'


# This function was copied from [Fooocus](https://github.com/lllyasviel/Fooocus) repository.
def git_clone(url, dir, name, hash=None):
    import pygit2

    try:
        try:
            repo = pygit2.Repository(dir)
            remote_url = repo.remotes['origin'].url
            if remote_url not in [fooocus_gitee_repo, fooocus_github_repo]:
                print(f'{name} exists but remote URL will be updated.')
                del repo
                raise url
            else:
                print(f'{name} exists and URL is correct.')
            url = remote_url
        except:
            if os.path.isdir(dir) or os.path.exists(dir):
                print("Fooocus exists, but not a git repo. You can find how to solve this problem here: https://github.com/konieshadow/Fooocus-API#use-exist-fooocus")
                sys.exit(1)
            os.makedirs(dir, exist_ok=True)
            repo = pygit2.clone_repository(url, dir)
            print(f'{name} cloned from {url}.')

        remote = repo.remotes['origin']
        remote.fetch()

        commit = repo.get(hash)

        repo.checkout_tree(commit, strategy=pygit2.GIT_CHECKOUT_FORCE)
        repo.set_head(commit.id)

        print(f'{name} checkout finished for {hash}.')
    except Exception as e:
        print(f'Git clone failed for {name}: {str(e)}')
        raise e


# This function was copied from [Fooocus](https://github.com/lllyasviel/Fooocus) repository.
def repo_dir(name):
    return os.path.join(script_path, dir_repos, name)


# This function was copied from [Fooocus](https://github.com/lllyasviel/Fooocus) repository.
def run(command, desc=None, errdesc=None, custom_env=None, live: bool = default_command_live) -> str:
    if desc is not None:
        print(desc)

    run_kwargs = {
        "args": command,
        "shell": True,
        "env": os.environ if custom_env is None else custom_env,
        "encoding": 'utf8',
        "errors": 'ignore',
    }

    if not live:
        run_kwargs["stdout"] = run_kwargs["stderr"] = subprocess.PIPE

    result = subprocess.run(**run_kwargs)

    if result.returncode != 0:
        error_bits = [
            f"{errdesc or 'Error running command'}.",
            f"Command: {command}",
            f"Error code: {result.returncode}",
        ]
        if result.stdout:
            error_bits.append(f"stdout: {result.stdout}")
        if result.stderr:
            error_bits.append(f"stderr: {result.stderr}")
        raise RuntimeError("\n".join(error_bits))

    return result.stdout or ""


# This function was copied from [Fooocus](https://github.com/lllyasviel/Fooocus) repository.
def run_pip(command, desc=None, live=default_command_live):
    try:
        index_url_line = f' --index-url {index_url}' if index_url != '' else ''
        return run(f'"{python}" -m pip {command} --prefer-binary{index_url_line}', desc=f"Installing {desc}",
                   errdesc=f"Couldn't install {desc}", live=live)
    except Exception as e:
        print(e)
        print(f'CMD Failed {desc}: {command}')
        return None


# This function was copied from [Fooocus](https://github.com/lllyasviel/Fooocus) repository.
def requirements_met(requirements_file):
    """
    Does a simple parse of a requirements.txt file to determine if all requirements in it
    are already installed. Returns True if so, False if not installed or parsing fails.
    """

    import importlib.metadata
    import packaging.version

    with open(requirements_file, "r", encoding="utf8") as file:
        for line in file:
            if line.strip() == "":
                continue

            m = re.match(re_requirement, line)
            if m is None:
                return False

            package = m.group(1).strip()
            version_required = (m.group(2) or "").strip()

            if version_required == "":
                continue

            try:
                version_installed = importlib.metadata.version(package)
            except Exception:
                return False

            if packaging.version.parse(version_required) != packaging.version.parse(version_installed):
                return False

    return True


def download_repositories():
    import pygit2
    import requests

    pygit2.option(pygit2.GIT_OPT_SET_OWNER_VALIDATION, 0)

    http_proxy = os.environ.get('HTTP_PROXY')
    https_proxy = os.environ.get('HTTPS_PROXY')

    if http_proxy is not None:
        print(f"Using http proxy for git clone: {http_proxy}")
        os.environ['http_proxy'] = http_proxy

    if https_proxy is not None:
        print(f"Using https proxy for git clone: {https_proxy}")
        os.environ['https_proxy'] = https_proxy

    try:
        requests.get("https://policies.google.com/privacy", timeout=5)
        fooocus_repo_url = fooocus_github_repo
    except:
        fooocus_repo_url = fooocus_gitee_repo
    fooocus_repo = os.environ.get(
        'FOOOCUS_REPO', fooocus_repo_url)
    git_clone(fooocus_repo, repo_dir(fooocus_name),
              "Fooocus", fooocus_commit_hash)


def is_installed(package):
    try:
        spec = find_spec(package)
    except ModuleNotFoundError:
        return False

    return spec is not None


def download_models():
    vae_approx_filenames = [
        ('xlvaeapp.pth', 'https://huggingface.co/lllyasviel/misc/resolve/main/xlvaeapp.pth'),
        ('vaeapp_sd15.pth', 'https://huggingface.co/lllyasviel/misc/resolve/main/vaeapp_sd15.pt'),
        ('xl-to-v1_interposer-v3.1.safetensors',
         'https://huggingface.co/lllyasviel/misc/resolve/main/xl-to-v1_interposer-v3.1.safetensors')
    ]

    from modules.model_loader import load_file_from_url
    from modules.config import (path_checkpoints as modelfile_path,
                                path_loras as lorafile_path,
                                path_vae_approx as vae_approx_path,
                                path_fooocus_expansion as fooocus_expansion_path,
                                checkpoint_downloads,
                                path_embeddings as embeddings_path,
                                embeddings_downloads, lora_downloads)

    for file_name, url in checkpoint_downloads.items():
        load_file_from_url(url=url, model_dir=modelfile_path, file_name=file_name)
    for file_name, url in embeddings_downloads.items():
        load_file_from_url(url=url, model_dir=embeddings_path, file_name=file_name)
    for file_name, url in lora_downloads.items():
        load_file_from_url(url=url, model_dir=lorafile_path, file_name=file_name)
    for file_name, url in vae_approx_filenames:
        load_file_from_url(url=url, model_dir=vae_approx_path, file_name=file_name)

    load_file_from_url(
        url='https://huggingface.co/lllyasviel/misc/resolve/main/fooocus_expansion.bin',
        model_dir=fooocus_expansion_path,
        file_name='pytorch_model.bin'
    )


def install_dependents(args):
    if not args.skip_pip:
        torch_index_url = os.environ.get('TORCH_INDEX_URL', "https://download.pytorch.org/whl/cu121")

        # Check if you need pip install
        requirements_file = 'requirements.txt'
        if not requirements_met(requirements_file):
            run_pip(f"install -r \"{requirements_file}\"", "requirements")

        if not is_installed("torch") or not is_installed("torchvision"):
            print(f"torch_index_url: {torch_index_url}")
            run_pip(f"install torch==2.1.0 torchvision==0.16.0 --extra-index-url {torch_index_url}", "torch")

        if args.persistent and not is_installed("sqlalchemy"):
            run_pip(f"install sqlalchemy==2.0.25", "sqlalchemy")

    skip_sync_repo = False
    if args.sync_repo is not None:
        if args.sync_repo == 'only':
            print("Only download and sync depent repositories")
            download_repositories()
            models_path = os.path.join(
                script_path, dir_repos, fooocus_name, "models")
            print(
                f"Sync repositories successful. Now you can put model files in subdirectories of '{models_path}'")
            return False
        elif args.sync_repo == 'skip':
            skip_sync_repo = True
        else:
            print(
                f"Invalid value for argument '--sync-repo', acceptable value are 'skip' and 'only'")
            exit(1)

    if not skip_sync_repo:
        download_repositories()

    # Add dependent repositories to import path
    sys.path.append(script_path)
    fooocus_path = os.path.join(script_path, dir_repos, fooocus_name)
    sys.path.append(fooocus_path)
    os.environ["PYTORCH_ENABLE_MPS_FALLBACK"] = "1"


def prepare_environments(args) -> bool:
    if args.gpu_device_id is not None:
        os.environ['CUDA_VISIBLE_DEVICES'] = str(args.gpu_device_id)
        print("Set device to:", args.gpu_device_id)

    if args.base_url is None or len(args.base_url.strip()) == 0:
        host = args.host
        if host == '0.0.0.0':
            host = '127.0.0.1'
        args.base_url = f"http://{host}:{args.port}"

    sys.argv = [sys.argv[0]]

    if args.preset is not None:
        # Remove and copy preset folder
        origin_preset_folder = os.path.abspath(os.path.join(script_path, dir_repos, fooocus_name, 'presets'))
        preset_folder = os.path.abspath(os.path.join(script_path, 'presets'))
        if os.path.exists(preset_folder):
            shutil.rmtree(preset_folder)
        shutil.copytree(origin_preset_folder, preset_folder)

    import modules.config as config
    import fooocusapi.parameters as parameters
    parameters.default_inpaint_engine_version = config.default_inpaint_engine_version
    parameters.default_styles = config.default_styles
    parameters.default_base_model_name = config.default_base_model_name
    parameters.default_refiner_model_name = config.default_refiner_model_name
    parameters.default_refiner_switch = config.default_refiner_switch
    parameters.default_loras = config.default_loras
    parameters.default_cfg_scale = config.default_cfg_scale
    parameters.default_prompt_negative = config.default_prompt_negative
    parameters.default_aspect_ratio = parameters.get_aspect_ratio_value(config.default_aspect_ratio)
    parameters.available_aspect_ratios = [parameters.get_aspect_ratio_value(a) for a in config.available_aspect_ratios]

    download_models()

    if args.preload_pipeline:
        preplaod_pipeline()

    # Init task queue
    import fooocusapi.worker as worker
    from fooocusapi.task_queue import TaskQueue
    worker.task_queue = TaskQueue(queue_size=args.queue_size, hisotry_size=args.queue_history, webhook_url=args.webhook_url, persistent=args.persistent)
    print(f"[Fooocus-API] Task queue size: {args.queue_size}, queue history size: {args.queue_history}, webhook url: {args.webhook_url}")

    return True


def pre_setup(skip_sync_repo: bool = False,
              disable_image_log: bool = False,
              skip_pip=False,
              load_all_models: bool = False,
              preload_pipeline: bool = False,
              always_gpu: bool = False,
              all_in_fp16: bool = False,
              preset: str | None = None):
    class Args(object):
        host = '127.0.0.1'
        port = 8888
        base_url = None
        sync_repo = None
        disable_image_log = False
        skip_pip = False
        preload_pipeline = False
        queue_size = 3
        queue_history = 0
        preset = None
        webhook_url = None
        persistent = False
        always_gpu = False
        all_in_fp16 = False
        gpu_device_id = None

    print("[Pre Setup] Prepare environments")

    args = Args()
    if skip_sync_repo:
        args.sync_repo = 'skip'
    args.disable_image_log = disable_image_log
    args.skip_pip = skip_pip
    args.preload_pipeline = preload_pipeline
    args.always_gpu = always_gpu
    args.all_in_fp16 = all_in_fp16
    args.preset = preset

    sys.argv = [sys.argv[0]]
    if args.preset is not None:
        sys.argv.append('--preset')
        sys.argv.append(args.preset)

<<<<<<< HEAD
=======
    if args.disable_image_log:
        sys.argv.append('--disable-image-log')

>>>>>>> 1996d8e5
    install_dependents(args)

    import fooocusapi.args as _
    prepare_environments(args)

    if load_all_models:
        import modules.config as config
        from fooocusapi.parameters import default_inpaint_engine_version
        config.downloading_upscale_model()
        config.downloading_inpaint_models(default_inpaint_engine_version)
        config.downloading_controlnet_canny()
        config.downloading_controlnet_cpds()
        config.downloading_ip_adapters()
    print("[Pre Setup] Finished")


def preplaod_pipeline():
    print("Preload pipeline")
    import modules.default_pipeline as _


if __name__ == "__main__":
    print(f"Python {sys.version}")
    print(f"Fooocus-API version: {version}")

    from fooocusapi.base_args import add_base_args

    parser = argparse.ArgumentParser()
    add_base_args(parser, True)

    args, _ = parser.parse_known_args()
    install_dependents(args)

    from fooocusapi.args import args

    if prepare_environments(args):
        sys.argv = [sys.argv[0]]

        # Load pipeline in new thread
        t = Thread(target=preplaod_pipeline, daemon=True)
        t.start()

        # Start api server
        from fooocusapi.api import start_app

        start_app(args)<|MERGE_RESOLUTION|>--- conflicted
+++ resolved
@@ -368,12 +368,9 @@
         sys.argv.append('--preset')
         sys.argv.append(args.preset)
 
-<<<<<<< HEAD
-=======
     if args.disable_image_log:
         sys.argv.append('--disable-image-log')
 
->>>>>>> 1996d8e5
     install_dependents(args)
 
     import fooocusapi.args as _
